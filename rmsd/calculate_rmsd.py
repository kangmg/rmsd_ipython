--- conflicted
+++ resolved
@@ -17,14 +17,11 @@
 from scipy.optimize import linear_sum_assignment
 from scipy.spatial.distance import cdist
 
-<<<<<<< HEAD
-=======
 try:
     import qml
-except:
+except ImportError:
     qml = None
 
->>>>>>> 9a98b8d8
 AXIS_SWAPS = np.array([
     [0, 1, 2],
     [0, 2, 1],
@@ -76,17 +73,18 @@
 }
 
 ATOM_LIST = [
-    'h',  'he', \
-    'li', 'be', 'b',  'c',  'n',  'o',  'f',  'ne', \
-    'na', 'mg', 'al', 'si', 'p',  's',  'cl', 'ar', \
-    'k',  'ca', 'sc', 'ti', 'v',  'cr', 'mn', 'fe', 'co', 'ni', 'cu', \
-    'zn', 'ga', 'ge', 'as', 'se', 'br', 'kr',  \
-    'rb', 'sr', 'y',  'zr', 'nb', 'mo', 'tc', 'ru', 'rh', 'pd', 'ag', \
-    'cd', 'in', 'sn', 'sb', 'te', 'i',  'xe',  \
-    'cs', 'ba', 'la', 'ce', 'pr', 'nd', 'pm', 'sm', 'eu', 'gd', 'tb', 'dy', \
-    'ho', 'er', 'tm', 'yb', 'lu', 'hf', 'ta', 'w', 're', 'os', 'ir', 'pt', \
-    'au', 'hg', 'tl', 'pb', 'bi', 'po', 'at', 'rn', \
-    'fr', 'ra', 'ac', 'th', 'pa', 'u',  'np', 'pu']
+    'h',  'he',
+    'li', 'be', 'b',  'c',  'n',  'o',  'f',  'ne',
+    'na', 'mg', 'al', 'si', 'p',  's',  'cl', 'ar',
+    'k',  'ca', 'sc', 'ti', 'v',  'cr', 'mn', 'fe', 'co', 'ni', 'cu',
+    'zn', 'ga', 'ge', 'as', 'se', 'br', 'kr',
+    'rb', 'sr', 'y',  'zr', 'nb', 'mo', 'tc', 'ru', 'rh', 'pd', 'ag',
+    'cd', 'in', 'sn', 'sb', 'te', 'i',  'xe',
+    'cs', 'ba', 'la', 'ce', 'pr', 'nd', 'pm', 'sm', 'eu', 'gd', 'tb', 'dy',
+    'ho', 'er', 'tm', 'yb', 'lu', 'hf', 'ta', 'w', 're', 'os', 'ir', 'pt',
+    'au', 'hg', 'tl', 'pb', 'bi', 'po', 'at', 'rn',
+    'fr', 'ra', 'ac', 'th', 'pa', 'u',  'np', 'pu'
+]
 
 
 def str_atom(atom):
@@ -579,12 +577,13 @@
              coordinates of the atoms
     """
 
-    try:
-        assert qml is not None
-    except:
-        print("QML is not installed. Package is avaliable from"
+    if qml is None:
+        print(
+            "QML is not installed. Package is avaliable from"
             "\n github.com/qmlcode/qml"
-            "\n pip install qml")
+            "\n pip install qml"
+        )
+        quit()
 
     view_order = []
 
@@ -1440,7 +1439,6 @@
     )
 
     # Reorder arguments
-<<<<<<< HEAD
     parser.add_argument(
         '-e',
         '--reorder',
@@ -1477,12 +1475,6 @@
             'Stereo-chemistry will be kept.'
         )
     )
-=======
-    parser.add_argument('-e', '--reorder', action='store_true', help='align the atoms of molecules (default: Hungarian)')
-    parser.add_argument('--reorder-method', action='store', default="hungarian", metavar="METHOD", help='select which reorder method to use; hungarian (default), brute, distance, qml')
-    parser.add_argument('--use-reflections', action='store_true', help='scan through reflections in planes (eg Y transformed to -Y -> X, -Y, Z) and axis changes, (eg X and Z coords exchanged -> Z, Y, X). This will affect stereo-chemistry.')
-    parser.add_argument('--use-reflections-keep-stereo', action='store_true', help='scan through reflections in planes (eg Y transformed to -Y -> X, -Y, Z) and axis changes, (eg X and Z coords exchanged -> Z, Y, X). Stereo-chemistry will be kept.')
->>>>>>> 9a98b8d8
 
     # Filter
     index_group = parser.add_mutually_exclusive_group()
